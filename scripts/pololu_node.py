#!/usr/bin/python
from __future__ import division
from pololu_driver import clip, Pololu # serial controller for Pololu

import rospy
import threading
from std_msgs.msg import Bool, Float32
from diagnostic_msgs.msg import DiagnosticArray, DiagnosticStatus, KeyValue

# TODO: if necessary, add more try and excepts for error catching

class FreshVal(object):
    """Holds a value and returns the timeout val if the data gets old"""
    def __init__(self, stale_val=0, timeout=None, time=rospy.Time(), name=""):
        if timeout is None:
            raise ValueError("timeout must be set")
        self.timeout = timeout
        self.stale_val = stale_val
        self._val = self.stale_val # initialize the value to stale
        self.last_update_time = time
        self.name = name

        self._has_shown_message = False

    def update(self, val):
        self._val = val 
        self.last_update_time = rospy.Time.now()

    @property
    def is_fresh(self):
        fresh = True
        fresh = fresh and self._val is not None
        fresh = fresh and (rospy.Time.now() - self.last_update_time).to_sec() < self.timeout
        return fresh

    @property
    def val(self):
        # if stale, return timeout_val
        if (rospy.Time.now() - self.last_update_time).to_sec() > self.timeout:
            if not self._has_shown_message: 
                rospy.logdebug("[POLOLU]: %s value timed out %d", self.name, self._val)
                self._has_shown_message = True
            return self.stale_val
        else:
            self._has_shown_message = False
            return self._val

class Node(object):
    def __init__(self):
        """Init ros node"""
        rospy.init_node("pololu_node", log_level=rospy.INFO) 
        rospy.on_shutdown(self.shutdown)
        rospy.loginfo("[POLOLU]: Connecting to pololu daisy chain")
        self.last_set_speed_time = rospy.get_rostime()
        self.timeout = rospy.get_param("~timeout")  # time between hearing commands before we shut off the motors
        self.extend_state = rospy.get_param("~extend_state")
        self.max_accel = int(rospy.get_param("~max_accel"))

        # Commands and actuator state variables
        self.last_extend_msg = FreshVal(stale_val=0, timeout=self.timeout, name="extend")
        self.last_insert_msg = FreshVal(stale_val=0, timeout=self.timeout, name="insert")
        self.last_spin_msg =   FreshVal(stale_val=0, timeout=self.timeout, name="spin")
        self.ela_state =       FreshVal(stale_val=0, timeout=self.timeout, name="extend_state")
        self.ila_left_state =  FreshVal(stale_val=0, timeout=self.timeout, name="insert_left_state")
        self.ila_right_state = FreshVal(stale_val=0, timeout=self.timeout, name="insert_right_state")

        rospy.loginfo("[POLOLU]: timeout = %s", self.timeout)

        # get device numbers (see daisy_node.launch) and open a serial connection
        # (la = linear_actuator)
        # (ela = extend_linear_actuator)
<<<<<<< HEAD
        # (ila = insert_linear_actuator)
        self.ela =       Pololu(rospy.get_param("~dev_num/extend_la"), flip=True)
        # NOTE: THESE MUST HAVE THE SAME FLIP
        self.ila_left =  Pololu(rospy.get_param("~dev_num/insert_la_left"), flip=True)
        self.ila_right = Pololu(rospy.get_param("~dev_num/insert_la_right"), flip=True)
        self.dumper_spin_left =  Pololu(rospy.get_param("~dev_num/dumper_spin_left"))
=======
        self.ila =       Pololu(rospy.get_param("~dev_num/insert_la"))
        self.ela_left =  Pololu(rospy.get_param("~dev_num/extend_la_left"))
        self.ela_right = Pololu(rospy.get_param("~dev_num/extend_la_right"))
        self.dumper_spin_left =  Pololu(rospy.get_param("~dev_num/dumper_spin_left"))

        self.dumper_spin_right = Pololu(rospy.get_param("~dev_num/dumper_spin_right"))
>>>>>>> 2f0b50dd

        self.dumper_spin_right = Pololu(rospy.get_param("~dev_num/dumper_spin_right"))

        self.devices = [self.ela, self.ila_left, self.ila_right, self.dumper_spin_left, self.dumper_spin_right]
        self._check_devices()
        self._set_accel_limits()

        rospy.sleep(0.1) # wait for params to get set

        # Subscribers
        self.extend_sub = rospy.Subscriber("/extend_la/cmd", Float32, self.extend_callback, queue_size=1)
        self.insert_sub = rospy.Subscriber("/insert_la/cmd", Float32, self.insert_callback, queue_size=1)
        self.dumper_sub = rospy.Subscriber("/dumper_spin/cmd", Float32, self.dumper_callback, queue_size=1)
        self.extend_state_pub = rospy.Publisher("/extend_la/state", Float32, queue_size=1)
        self.insert_state_pub = rospy.Publisher("/insert_la/state", Float32, queue_size=1)
        self.digger_extended_pub = rospy.Publisher("/digger_extended", Bool, queue_size=1)
        self._have_shown_message = False  # flag to indicate we have showed the motor shutdown message

    def _set_accel_limits(self):
        for dev in self.devices:
            dev.set_motor_limits(self.max_accel, self.max_accel)

        rospy.loginfo("[POLOLU]: Set acceleration limit to ({}/3200)".format(self.max_accel))

    def _check_devices(self): 
        """just check that you can read from a device and that you get the
        expected value. this will crash cause the node to crash if something
        is up"""
        for dev in self.devices:
            baud = dev.get_baud()
            if baud != 625: # 625 means 115200 (in manual, you divide 72e6/baud)
                raise Exception("Read BAUD=={} from device {}".format(baud, dev.dev_num))
        rospy.loginfo("[POLOLU]: Devices connected")

    def _stop_all_motors(self):
        """Send stop command to all daisy chained motors"""
        for dev in self.devices:
            dev.stop()

<<<<<<< HEAD
=======
    def _send_insert_cmd(self):
        last_cmd = self.last_insert_msg.val
        #rospy.loginfo("{} {}".format(last_cmd, self.dumper_spin_left.dev_num))
        # TODO (p1): add a current check here to shut down motor if it gets too high 
        # TODO: need to do some smoothing here, because there can be temporary spikes, we want to check for continuous
        ## stop motor if it exceeds current rating
        #if self.ila_current.val > self.amp_threshold:
        #    last_cmd = 0
        self.ila.drive(last_cmd)

>>>>>>> 2f0b50dd
    def _send_extend_cmd(self):
        last_cmd = self.last_extend_msg.val
        # TODO (p1): add a check here to monitor that the la is not jamming.
        self.ela.drive(last_cmd)

    def _send_insert_cmd(self):
        last_cmd = self.last_insert_msg.val # make sure they get the same command
        self.ila_left.drive(last_cmd)
        self.ila_right.drive(last_cmd)

    def _send_spin_cmd(self):
        """Send spin command to the dumping motors"""
<<<<<<< HEAD
        # TODO: replace this nerfed value with acceleration limits
        last_cmd = int(1.0*self.last_spin_msg.val) # make sure they get the same command
=======
        last_cmd = int(0.5*self.last_spin_msg.val) # make sure they get the same command
>>>>>>> 2f0b50dd
        self.dumper_spin_left.drive(last_cmd)
        self.dumper_spin_right.drive(-last_cmd)

    def _read_la_states(self):
        # read from serial and update variables
        self.ela_state.update(self.ela.get_an1())
        self.ila_left_state.update(self.ila_left.get_an1())
        self.ila_right_state.update(self.ila_right.get_an1())
        # debug msg
<<<<<<< HEAD
        rospy.logdebug("[POLOLU]: extend linear actuator state = {}".format(self.ela_state.val))
        rospy.logdebug("[POLOLU]: insert linear actuator left state = {}".format(self.ila_left_state.val))
        rospy.logdebug("[POLOLU]: insert linear actuator right state = {}".format(self.ila_right_state.val))
=======
        #rospy.logdebug("[POLOLU]: insert linear actuator state = {}".format(self.ila_state.val))
        #rospy.logdebug("[POLOLU]: insert linear actuator current = {}".format(self.ila_current.val))
        #rospy.logdebug("[POLOLU]: extend linear actuator left state = {}".format(self.ila_state.val))
        #rospy.logdebug("[POLOLU]: extend linear actuator right state = {}".format(self.ila_current.val))
>>>>>>> 2f0b50dd

    def _publish_la_states(self):
        # TODO (p2): convert these to meters once they are attached to the robot 
        # publish extend linear actuator state
        if self.ela_state.is_fresh:
            self.extend_state_pub.publish(self.ela_state.val)
        # publish insert linear actuator state
        if self.ila_right_state.is_fresh and self.ila_left_state.is_fresh:
            val = 0.5*(self.ila_left_state.val + self.ila_right_state.val)
            self.insert_state_pub.publish(val)

            # TODO (p1) : uncomment and test this when stuff is wired
            ## if we are extended (this is received by roboclaw_node to make sure we never dig when we are not extended)
            #if val > self.extended_state:
            #    self.digger_extended_pub.publish(True)
            #else:
            #    self.digger_extended_pub.publish(False)

    def run(self):
        """Run the main ros loop. All Serial communication should happen in this thread"""
        rospy.loginfo("[POLOLU]: Starting node loop")
        rate = rospy.Rate(30) 

        while not rospy.is_shutdown():
            # Write
            self._send_extend_cmd()
            self._send_insert_cmd()
            self._send_spin_cmd()
            # Read
            #self._read_la_states()
            # ROS publish
            #self._publish_la_states()

            rate.sleep()

    def _scale_and_clip(self, cmd):
        """[-1,1] --> [-3200, 3200] for (ROS --> Pololu SMC)"""
        return clip(int(cmd.data * 3200), -3200, 3200)

    # ROS command callbacks
    def extend_callback(self, msg):
        """Update extend command value"""
        rospy.logdebug("[POLOLU]: Velocity cmd to extend linear actuator: %.4f", msg.data)
        cmd = self._scale_and_clip(msg)
        self.last_extend_msg.update(cmd)
        rospy.logdebug("[POLOLU]: Insert linear actuator serial cmd = %d", cmd)

    def insert_callback(self, msg):
        rospy.logdebug("[POLOLU]: Velocity cmd to insert linear actuators: %.4f", msg.data)
        cmd = self._scale_and_clip(msg)
        self.last_insert_msg.update(cmd)
        rospy.logdebug("[POLOLU]: Extend linear actuator serial cmd = %d", cmd)

    def dumper_callback(self, msg):
        rospy.logdebug("[POLOLU]: Velocity cmd to dumper spin motors: %.4f", msg.data)
        cmd = self._scale_and_clip(msg)
        self.last_spin_msg.update(cmd)
        rospy.logdebug("[POLOLU]: Dump spin serial cmd = %d", cmd)

    def shutdown(self):
        """Handle shutting down the node"""
        rospy.loginfo("Shutting down daisy node")
        # so these don't get called while the node is shutting down
        # (need to add checks in case it immediately shuts down. (i think))
        if hasattr(self, "extend_sub"):
            self.extend_sub.unregister()
        if hasattr(self, "insert_sub"):
            self.insert_sub.unregister()
        if hasattr(self, "dumper_sub"):
            self.dumper_sub.unregister()
        self._stop_all_motors()

if __name__ == "__main__":
    try:
        node = Node()
        node.run()
    except rospy.ROSInterruptException:
        pass
    rospy.loginfo("[POLOLU]: Exiting node")<|MERGE_RESOLUTION|>--- conflicted
+++ resolved
@@ -69,22 +69,12 @@
         # get device numbers (see daisy_node.launch) and open a serial connection
         # (la = linear_actuator)
         # (ela = extend_linear_actuator)
-<<<<<<< HEAD
         # (ila = insert_linear_actuator)
         self.ela =       Pololu(rospy.get_param("~dev_num/extend_la"), flip=True)
         # NOTE: THESE MUST HAVE THE SAME FLIP
         self.ila_left =  Pololu(rospy.get_param("~dev_num/insert_la_left"), flip=True)
         self.ila_right = Pololu(rospy.get_param("~dev_num/insert_la_right"), flip=True)
         self.dumper_spin_left =  Pololu(rospy.get_param("~dev_num/dumper_spin_left"))
-=======
-        self.ila =       Pololu(rospy.get_param("~dev_num/insert_la"))
-        self.ela_left =  Pololu(rospy.get_param("~dev_num/extend_la_left"))
-        self.ela_right = Pololu(rospy.get_param("~dev_num/extend_la_right"))
-        self.dumper_spin_left =  Pololu(rospy.get_param("~dev_num/dumper_spin_left"))
-
-        self.dumper_spin_right = Pololu(rospy.get_param("~dev_num/dumper_spin_right"))
->>>>>>> 2f0b50dd
-
         self.dumper_spin_right = Pololu(rospy.get_param("~dev_num/dumper_spin_right"))
 
         self.devices = [self.ela, self.ila_left, self.ila_right, self.dumper_spin_left, self.dumper_spin_right]
@@ -123,19 +113,6 @@
         for dev in self.devices:
             dev.stop()
 
-<<<<<<< HEAD
-=======
-    def _send_insert_cmd(self):
-        last_cmd = self.last_insert_msg.val
-        #rospy.loginfo("{} {}".format(last_cmd, self.dumper_spin_left.dev_num))
-        # TODO (p1): add a current check here to shut down motor if it gets too high 
-        # TODO: need to do some smoothing here, because there can be temporary spikes, we want to check for continuous
-        ## stop motor if it exceeds current rating
-        #if self.ila_current.val > self.amp_threshold:
-        #    last_cmd = 0
-        self.ila.drive(last_cmd)
-
->>>>>>> 2f0b50dd
     def _send_extend_cmd(self):
         last_cmd = self.last_extend_msg.val
         # TODO (p1): add a check here to monitor that the la is not jamming.
@@ -148,12 +125,8 @@
 
     def _send_spin_cmd(self):
         """Send spin command to the dumping motors"""
-<<<<<<< HEAD
         # TODO: replace this nerfed value with acceleration limits
         last_cmd = int(1.0*self.last_spin_msg.val) # make sure they get the same command
-=======
-        last_cmd = int(0.5*self.last_spin_msg.val) # make sure they get the same command
->>>>>>> 2f0b50dd
         self.dumper_spin_left.drive(last_cmd)
         self.dumper_spin_right.drive(-last_cmd)
 
@@ -163,16 +136,9 @@
         self.ila_left_state.update(self.ila_left.get_an1())
         self.ila_right_state.update(self.ila_right.get_an1())
         # debug msg
-<<<<<<< HEAD
         rospy.logdebug("[POLOLU]: extend linear actuator state = {}".format(self.ela_state.val))
         rospy.logdebug("[POLOLU]: insert linear actuator left state = {}".format(self.ila_left_state.val))
         rospy.logdebug("[POLOLU]: insert linear actuator right state = {}".format(self.ila_right_state.val))
-=======
-        #rospy.logdebug("[POLOLU]: insert linear actuator state = {}".format(self.ila_state.val))
-        #rospy.logdebug("[POLOLU]: insert linear actuator current = {}".format(self.ila_current.val))
-        #rospy.logdebug("[POLOLU]: extend linear actuator left state = {}".format(self.ila_state.val))
-        #rospy.logdebug("[POLOLU]: extend linear actuator right state = {}".format(self.ila_current.val))
->>>>>>> 2f0b50dd
 
     def _publish_la_states(self):
         # TODO (p2): convert these to meters once they are attached to the robot 
